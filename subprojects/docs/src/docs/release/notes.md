## New and noteworthy

Here are the new features introduced in this Gradle release.

<!--
IMPORTANT: if this is a patch release, ensure that a prominent link is included in the foreword to all releases of the same minor stream.
Add-->

<!--
### Example new and noteworthy

Think of every feature section as a mini blog post.

1) Make sure the release notes render properly: `./gradlew :docs:releaseNotes && open subprojects/docs/build/docs/release-notes.html`
  TIP: Continuous build is useful when working on release notes.
  NOTE: The markdown processor does not know GitHub flavored markdown syntax.

2) Explain why users should care.
  TIP: Avoid technical details with no indications how this impacts users.

3) Link to documentation or a blog post for more detailed information.

4) Show, don't just tell, if possible.
  NOTE: Totally fine to just link to an example that show the feature.
-->

### Provider API documentation

In this release, the Gradle team added a new chapter in the user guide documenting the [Provider API](userguide/lazy_configuration.html).

<<<<<<< HEAD
### The `init` task can now generate Kotlin DSL build scripts

It is now possible to generate new Gradle builds using the Kotlin DSL with the help of the `init` task and its new `--build-script-dsl` option:

    gradle init --build-script-dsl kotlin 

The new option defaults to `groovy` and is supported by all build setup types, including migration from Maven builds.

See the user guide section on the [`init` plugin](userguide/build_init_plugin.html) for more information.
=======
### Improvement to C/C++ incremental compilation

Gradle' incremental C/C++ compilation works by analysing and understanding the dependencies between source files and the header files that they include. Gradle can use this information to compile only those source files that are affected by a change to a header file. This means much faster builds. However, in some cases Gradle cannot analyze all of these dependencies, and in these cases it assumes all source files depend on all header files and recompiles all source files when any header file changes regardless of whether the change affects the compiler output or not. This also affects how well the Gradle build cache can be used to skip the compilation. None of this is good for performance.

In this release, Gradle's incremental C/C++ compilation is now able to understand most dependencies between source files and header files. This means much better incremental compilation and more build cache hits. And this means faster builds.
>>>>>>> 2f27aa0c

## Promoted features

Promoted features are features that were incubating in previous versions of Gradle but are now supported and subject to backwards compatibility.
See the User guide section on the “[Feature Lifecycle](userguide/feature_lifecycle.html)” for more information.

The following are the features that have been promoted in this Gradle release.

<!--
### Example promoted
-->

## Fixed issues

## Deprecations

Features that have become superseded or irrelevant due to the natural evolution of Gradle become *deprecated*, and scheduled to be removed
in the next major Gradle version (Gradle 5.0). See the User guide section on the “[Feature Lifecycle](userguide/feature_lifecycle.html)” for more information.

The following are the newly deprecated items in this Gradle release. If you have concerns about a deprecation, please raise it via the [Gradle Forums](https://discuss.gradle.org).

<!--
### Example deprecation
-->

## Potential breaking changes

* Two overloaded `ValidateTaskProperties.setOutputFile()` methods were removed. They are replaced with auto-generated setters when the task is accessed from a build script.

<!--
### Example breaking change
-->

### HTTP build cache does not follow redirects

When connecting to an HTTP build cache backend via [HttpBuildCache](dsl/org.gradle.caching.http.HttpBuildCache.html), Gradle does not follow redirects any more, and treats them as errors instead.
Getting a redirect from the build cache backend is mostly a configuration error (e.g. using an http url instead of https), and has negative effects on performance.

## External contributions

We would like to thank the following community members for making contributions to this release of Gradle.

<!--
 - [Some person](https://github.com/some-person) - fixed some issue (gradle/gradle#1234)
-->

- [Theodore Ni](https://github.com/tjni) — Ignored TestNG tests should not throw an exception (gradle/gradle#3570)
- [James Wald](https://github.com/jameswald) — Introduce command line option for Wrapper task to set distribution SHA256 sum (gradle/gradle#1777)

We love getting contributions from the Gradle community. For information on contributing, please see [gradle.org/contribute](https://gradle.org/contribute).

## Known issues

Known issues are problems that were discovered post release that are directly related to changes made in this release.<|MERGE_RESOLUTION|>--- conflicted
+++ resolved
@@ -28,7 +28,12 @@
 
 In this release, the Gradle team added a new chapter in the user guide documenting the [Provider API](userguide/lazy_configuration.html).
 
-<<<<<<< HEAD
+### Improvement to C/C++ incremental compilation
+
+Gradle' incremental C/C++ compilation works by analysing and understanding the dependencies between source files and the header files that they include. Gradle can use this information to compile only those source files that are affected by a change to a header file. This means much faster builds. However, in some cases Gradle cannot analyze all of these dependencies, and in these cases it assumes all source files depend on all header files and recompiles all source files when any header file changes regardless of whether the change affects the compiler output or not. This also affects how well the Gradle build cache can be used to skip the compilation. None of this is good for performance.
+
+In this release, Gradle's incremental C/C++ compilation is now able to understand most dependencies between source files and header files. This means much better incremental compilation and more build cache hits. And this means faster builds.
+
 ### The `init` task can now generate Kotlin DSL build scripts
 
 It is now possible to generate new Gradle builds using the Kotlin DSL with the help of the `init` task and its new `--build-script-dsl` option:
@@ -38,13 +43,6 @@
 The new option defaults to `groovy` and is supported by all build setup types, including migration from Maven builds.
 
 See the user guide section on the [`init` plugin](userguide/build_init_plugin.html) for more information.
-=======
-### Improvement to C/C++ incremental compilation
-
-Gradle' incremental C/C++ compilation works by analysing and understanding the dependencies between source files and the header files that they include. Gradle can use this information to compile only those source files that are affected by a change to a header file. This means much faster builds. However, in some cases Gradle cannot analyze all of these dependencies, and in these cases it assumes all source files depend on all header files and recompiles all source files when any header file changes regardless of whether the change affects the compiler output or not. This also affects how well the Gradle build cache can be used to skip the compilation. None of this is good for performance.
-
-In this release, Gradle's incremental C/C++ compilation is now able to understand most dependencies between source files and header files. This means much better incremental compilation and more build cache hits. And this means faster builds.
->>>>>>> 2f27aa0c
 
 ## Promoted features
 
